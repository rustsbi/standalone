[workspace]
members = [
    "standalone",
    "machine",
    "supervisor",
    "hal/d1-hal",
<<<<<<< HEAD
    "d1-rom-rt",
    "d1-rom-rt/macros",
=======
    "hal/aw-mctl",
    "rom-rt",
    "rom-rt/macros",
>>>>>>> 226d02d1
    "xtask",
]
default-members = ["xtask"]<|MERGE_RESOLUTION|>--- conflicted
+++ resolved
@@ -4,14 +4,9 @@
     "machine",
     "supervisor",
     "hal/d1-hal",
-<<<<<<< HEAD
     "d1-rom-rt",
     "d1-rom-rt/macros",
-=======
     "hal/aw-mctl",
-    "rom-rt",
-    "rom-rt/macros",
->>>>>>> 226d02d1
     "xtask",
 ]
 default-members = ["xtask"]